--- conflicted
+++ resolved
@@ -16,18 +16,8 @@
      */
     async load() {
       try {
-<<<<<<< HEAD
-        // In injected context, wait for user settings to be available
-        const isInjectedContext = typeof chrome === 'undefined' || !chrome.storage;
-        const storage = isInjectedContext
-          ? await window.VSC.StorageManager.waitForInjectedSettings(
-              window.VSC.Constants.DEFAULT_SETTINGS
-            )
-          : await window.VSC.StorageManager.get(window.VSC.Constants.DEFAULT_SETTINGS);
-=======
         // Use StorageManager which handles both contexts automatically
         const storage = await window.VSC.StorageManager.get(window.VSC.Constants.DEFAULT_SETTINGS);
->>>>>>> 9d78e3b4
 
         // Handle key bindings migration/initialization
         this.settings.keyBindings =
@@ -134,113 +124,8 @@
     }
 
     /**
-<<<<<<< HEAD
-     * Initialize default key bindings for first-time setup
-     * @param {Object} storage - Storage object with legacy values
-     * @private
-     */
-    async initializeDefaultKeyBindings(storage) {
-      const keyBindings = [];
-
-      // Migrate from legacy settings if they exist
-      keyBindings.push({
-        action: 'slower',
-        key: Number(storage.slowerKeyCode) || 83,
-        value: Number(storage.speedStep) || 0.1,
-        force: false,
-        predefined: true,
-      });
-
-      keyBindings.push({
-        action: 'faster',
-        key: Number(storage.fasterKeyCode) || 68,
-        value: Number(storage.speedStep) || 0.1,
-        force: false,
-        predefined: true,
-      });
-
-      keyBindings.push({
-        action: 'rewind',
-        key: Number(storage.rewindKeyCode) || 90,
-        value: Number(storage.rewindTime) || 10,
-        force: false,
-        predefined: true,
-      });
-
-      keyBindings.push({
-        action: 'advance',
-        key: Number(storage.advanceKeyCode) || 88,
-        value: Number(storage.advanceTime) || 10,
-        force: false,
-        predefined: true,
-      });
-
-      keyBindings.push({
-        action: 'reset',
-        key: Number(storage.resetKeyCode) || 82,
-        value: 1.0,
-        force: false,
-        predefined: true,
-      });
-
-      keyBindings.push({
-        action: 'fast',
-        key: Number(storage.fastKeyCode) || 71,
-        value: Number(storage.fastSpeed) || 1.8,
-        force: false,
-        predefined: true,
-      });
-
-      keyBindings.push({
-        action: 'mark',
-        key: 77, // M key
-        value: 0,
-        force: false,
-        predefined: true,
-      });
-
-      keyBindings.push({
-        action: 'jump',
-        key: 74, // J key
-        value: 0,
-        force: false,
-        predefined: true,
-      });
-
-      keyBindings.push({
-        action: 'boost',
-        key: Number(storage.boostKeyCode) || 42,
-        value: Number(storage.boostSpeed) || 5.0,
-        force: false,
-        predefined: false,
-      });
-
-      this.settings.keyBindings = keyBindings;
-      this.settings.version = '0.5.3+boost';
-
-      // Save the migrated settings
-      await window.VSC.StorageManager.set({
-        keyBindings: this.settings.keyBindings,
-        version: this.settings.version,
-        displayKeyCode: this.settings.displayKeyCode,
-        rememberSpeed: this.settings.rememberSpeed,
-        forceLastSavedSpeed: this.settings.forceLastSavedSpeed,
-        audioBoolean: this.settings.audioBoolean,
-        startHidden: this.settings.startHidden,
-        enabled: this.settings.enabled,
-        controllerOpacity: this.settings.controllerOpacity,
-        controllerButtonSize: this.settings.controllerButtonSize,
-        blacklist: this.settings.blacklist,
-      });
-    }
-
-    /**
-     * Ensure display binding exists (for version upgrades)
-     * @param {Object} storage - Storage object
-=======
      * Ensure display binding exists in key bindings
      * @param {Object} storage - Storage object  
->>>>>>> 9d78e3b4
      * @private
      */
     ensureDisplayBinding(storage) {
